import functools
import logging
import time
from threading import RLock

from django.conf import settings
from django.core.cache.backends.base import BaseCache
from django.utils.module_loading import import_string

from .exceptions import ConnectionInterrupted
<<<<<<< HEAD
from .util import load_class

DJANGO_REDIS_IGNORE_EXCEPTIONS = getattr(settings, "DJANGO_REDIS_IGNORE_EXCEPTIONS", False)
DJANGO_REDIS_LOG_IGNORED_EXCEPTIONS = getattr(settings, "DJANGO_REDIS_LOG_IGNORED_EXCEPTIONS", False)
DJANGO_REDIS_LOGGER = getattr(settings, "DJANGO_REDIS_LOGGER", False)
=======

>>>>>>> a62fc741
DJANGO_REDIS_SCAN_ITERSIZE = getattr(settings, "DJANGO_REDIS_SCAN_ITERSIZE", 10)
DJANGO_REDIS_EXCEPTION_THRESHOLD = getattr(settings, "DJANGO_REDIS_EXCEPTION_THRESHOLD", None)
DJANGO_REDIS_EXCEPTION_THRESHOLD_TIME_WINDOW = getattr(settings, "DJANGO_REDIS_EXCEPTION_TIME_WINDOW", 1)
DJANGO_REDIS_EXCEPTION_THRESHOLD_COOLDOWN = getattr(settings, "DJANGO_REDIS_EXCEPTION_THRESHOLD_COOLDOWN", 5)

CONNECTION_INTERRUPTED = object()


def omit_exception(method=None, return_value=None):
    """
    Simple decorator that intercepts connection
    errors and ignores these if settings specify this.
    """

    if method is None:
        return functools.partial(omit_exception, return_value=return_value)

    @functools.wraps(method)
    def _decorator(self, *args, **kwargs):
        try:
            if self._exception_threshold and self._exception_threshold_hit():
                if DJANGO_REDIS_LOG_IGNORED_EXCEPTIONS:
                    logger.error("Django Redis exception threshold reached! Skipping cache call.")
                    return return_value

            return method(self, *args, **kwargs)
        except ConnectionInterrupted as e:
            if self._exception_threshold:
                self._incr_exception_counter()
            if self._ignore_exceptions:
                if self._log_ignored_exceptions:
                    self.logger.error(str(e))

                return return_value
            raise e.__cause__

    return _decorator


class RedisCache(BaseCache):
    def __init__(self, server, params):
        super().__init__(params)
        self._server = server
        self._params = params

        options = params.get("OPTIONS", {})
        self._client_cls = options.get(
            "CLIENT_CLASS", "django_redis.client.DefaultClient"
        )
        self._client_cls = import_string(self._client_cls)
        self._client = None

<<<<<<< HEAD
        self._ignore_exceptions = options.get("IGNORE_EXCEPTIONS", DJANGO_REDIS_IGNORE_EXCEPTIONS)
        self._exception_threshold = options.get("EXCEPTION_THRESHOLD", DJANGO_REDIS_EXCEPTION_THRESHOLD)
        if self._exception_threshold is not None:
            self._exception_threshold = float(self._exception_threshold)
        self._exception_threshold_cooldown = float(options.get(
            "EXCEPTION_THRESHOLD_COOLDOWN", DJANGO_REDIS_EXCEPTION_THRESHOLD_COOLDOWN))
        self._exception_threshold_time_window = float(options.get(
            "EXCEPTION_THRESHOLD_TIME_WINDOW", DJANGO_REDIS_EXCEPTION_THRESHOLD_TIME_WINDOW))
        RedisCache._window_end_time = (time.time() + self._exception_threshold_time_window)

    _exception_counter_lock = RLock()
    _exception_counter = 0
    _exception_threshold_reset_at_time = None
    _window_end_time = None

    def _incr_exception_counter(self):
        now = time.time()
        with RedisCache._exception_counter_lock:
            if RedisCache._exception_threshold_reset_at_time:
                # threshold already hit don't do anything
                return

            if RedisCache._window_end_time < now:
                # if past window, reset everything
                RedisCache._exception_counter = 0
                RedisCache._window_end_time = (time.time() + self._exception_threshold_time_window)

            if RedisCache._exception_counter > self._exception_threshold:
                # exceeded threshold
                RedisCache._exception_threshold_reset_at_time = (
                    time.time() + self._exception_threshold_cooldown)
                RedisCache._exception_counter = 0
            else:
                RedisCache._exception_counter += 1

    @staticmethod
    def _exception_threshold_hit():
        now = time.time()

        if not RedisCache._exception_threshold_reset_at_time:
            return False

        if RedisCache._exception_threshold_reset_at_time >= now:
            return True

        with RedisCache._exception_counter_lock:
            # reset threshold
            RedisCache._exception_threshold_reset_at_time = None
        return False
=======
        self._ignore_exceptions = options.get(
            "IGNORE_EXCEPTIONS",
            getattr(settings, "DJANGO_REDIS_IGNORE_EXCEPTIONS", False),
        )
        self._log_ignored_exceptions = getattr(
            settings, "DJANGO_REDIS_LOG_IGNORED_EXCEPTIONS", False
        )
        self.logger = (
            logging.getLogger(getattr(settings, "DJANGO_REDIS_LOGGER", __name__))
            if self._log_ignored_exceptions
            else None
        )
>>>>>>> a62fc741

    @property
    def client(self):
        """
        Lazy client connection property.
        """
        if self._client is None:
            self._client = self._client_cls(self._server, self._params, self)
        return self._client

    @omit_exception
    def set(self, *args, **kwargs):
        return self.client.set(*args, **kwargs)

    @omit_exception
    def incr_version(self, *args, **kwargs):
        return self.client.incr_version(*args, **kwargs)

    @omit_exception
    def add(self, *args, **kwargs):
        return self.client.add(*args, **kwargs)

    def get(self, key, default=None, version=None, client=None):
        value = self._get(key, default, version, client)
        if value is CONNECTION_INTERRUPTED:
            value = default
        return value

    @omit_exception(return_value=CONNECTION_INTERRUPTED)
    def _get(self, key, default, version, client):
        return self.client.get(key, default=default, version=version, client=client)

    @omit_exception
    def delete(self, *args, **kwargs):
        return self.client.delete(*args, **kwargs)

    @omit_exception
    def delete_pattern(self, *args, **kwargs):
        kwargs["itersize"] = kwargs.get("itersize", DJANGO_REDIS_SCAN_ITERSIZE)
        return self.client.delete_pattern(*args, **kwargs)

    @omit_exception
    def delete_many(self, *args, **kwargs):
        return self.client.delete_many(*args, **kwargs)

    @omit_exception
    def clear(self):
        return self.client.clear()

    @omit_exception(return_value={})
    def get_many(self, *args, **kwargs):
        return self.client.get_many(*args, **kwargs)

    @omit_exception
    def set_many(self, *args, **kwargs):
        return self.client.set_many(*args, **kwargs)

    @omit_exception
    def incr(self, *args, **kwargs):
        return self.client.incr(*args, **kwargs)

    @omit_exception
    def decr(self, *args, **kwargs):
        return self.client.decr(*args, **kwargs)

    @omit_exception
    def has_key(self, *args, **kwargs):
        return self.client.has_key(*args, **kwargs)

    @omit_exception
    def keys(self, *args, **kwargs):
        return self.client.keys(*args, **kwargs)

    @omit_exception
    def iter_keys(self, *args, **kwargs):
        return self.client.iter_keys(*args, **kwargs)

    @omit_exception
    def ttl(self, *args, **kwargs):
        return self.client.ttl(*args, **kwargs)

    @omit_exception
    def persist(self, *args, **kwargs):
        return self.client.persist(*args, **kwargs)

    @omit_exception
    def expire(self, *args, **kwargs):
        return self.client.expire(*args, **kwargs)

    @omit_exception
    def lock(self, *args, **kwargs):
        return self.client.lock(*args, **kwargs)

    @omit_exception
    def close(self, **kwargs):
        self.client.close(**kwargs)

    @omit_exception
    def touch(self, *args, **kwargs):
        return self.client.touch(*args, **kwargs)<|MERGE_RESOLUTION|>--- conflicted
+++ resolved
@@ -8,15 +8,7 @@
 from django.utils.module_loading import import_string
 
 from .exceptions import ConnectionInterrupted
-<<<<<<< HEAD
-from .util import load_class
-
-DJANGO_REDIS_IGNORE_EXCEPTIONS = getattr(settings, "DJANGO_REDIS_IGNORE_EXCEPTIONS", False)
-DJANGO_REDIS_LOG_IGNORED_EXCEPTIONS = getattr(settings, "DJANGO_REDIS_LOG_IGNORED_EXCEPTIONS", False)
-DJANGO_REDIS_LOGGER = getattr(settings, "DJANGO_REDIS_LOGGER", False)
-=======
-
->>>>>>> a62fc741
+
 DJANGO_REDIS_SCAN_ITERSIZE = getattr(settings, "DJANGO_REDIS_SCAN_ITERSIZE", 10)
 DJANGO_REDIS_EXCEPTION_THRESHOLD = getattr(settings, "DJANGO_REDIS_EXCEPTION_THRESHOLD", None)
 DJANGO_REDIS_EXCEPTION_THRESHOLD_TIME_WINDOW = getattr(settings, "DJANGO_REDIS_EXCEPTION_TIME_WINDOW", 1)
@@ -38,8 +30,8 @@
     def _decorator(self, *args, **kwargs):
         try:
             if self._exception_threshold and self._exception_threshold_hit():
-                if DJANGO_REDIS_LOG_IGNORED_EXCEPTIONS:
-                    logger.error("Django Redis exception threshold reached! Skipping cache call.")
+                if self._log_ignored_exceptions:
+                    self.logger.error("Django Redis exception threshold reached! Skipping cache call.")
                     return return_value
 
             return method(self, *args, **kwargs)
@@ -69,9 +61,22 @@
         self._client_cls = import_string(self._client_cls)
         self._client = None
 
-<<<<<<< HEAD
-        self._ignore_exceptions = options.get("IGNORE_EXCEPTIONS", DJANGO_REDIS_IGNORE_EXCEPTIONS)
-        self._exception_threshold = options.get("EXCEPTION_THRESHOLD", DJANGO_REDIS_EXCEPTION_THRESHOLD)
+        self._ignore_exceptions = options.get(
+            "IGNORE_EXCEPTIONS",
+            getattr(settings, "DJANGO_REDIS_IGNORE_EXCEPTIONS", False),
+        )
+        self._log_ignored_exceptions = getattr(
+            settings, "DJANGO_REDIS_LOG_IGNORED_EXCEPTIONS", False
+        )
+        self.logger = (
+            logging.getLogger(getattr(settings, "DJANGO_REDIS_LOGGER", __name__))
+            if self._log_ignored_exceptions
+            else None
+        )
+
+        # The lines below are our custom exception threshold code
+        self._exception_threshold = options.get(
+            "EXCEPTION_THRESHOLD", DJANGO_REDIS_EXCEPTION_THRESHOLD)
         if self._exception_threshold is not None:
             self._exception_threshold = float(self._exception_threshold)
         self._exception_threshold_cooldown = float(options.get(
@@ -119,20 +124,6 @@
             # reset threshold
             RedisCache._exception_threshold_reset_at_time = None
         return False
-=======
-        self._ignore_exceptions = options.get(
-            "IGNORE_EXCEPTIONS",
-            getattr(settings, "DJANGO_REDIS_IGNORE_EXCEPTIONS", False),
-        )
-        self._log_ignored_exceptions = getattr(
-            settings, "DJANGO_REDIS_LOG_IGNORED_EXCEPTIONS", False
-        )
-        self.logger = (
-            logging.getLogger(getattr(settings, "DJANGO_REDIS_LOGGER", __name__))
-            if self._log_ignored_exceptions
-            else None
-        )
->>>>>>> a62fc741
 
     @property
     def client(self):
