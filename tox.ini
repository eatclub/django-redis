--- conflicted
+++ resolved
@@ -1,11 +1,6 @@
 [tox]
 envlist =
-<<<<<<< HEAD
-=======
     lint
-    py{27,33,34,35}-django18
-    py{27,34,35}-django110
->>>>>>> 2af9ab90
     py{27,34,35,36}-django111
     py{34,35,36}-django20
     py{35,36}-djangomaster
@@ -27,10 +22,7 @@
     mock
     msgpack-python>=0.4.6
     redis>=2.10.0
-<<<<<<< HEAD
     lz4>=0.15
-=======
-    lz4==0.13
 
 [testenv:lint]
 basepython = python3
@@ -39,5 +31,4 @@
     isort --check-only --diff --recursive django_redis tests
 deps =
     flake8
-    isort
->>>>>>> 2af9ab90
+    isort