--- conflicted
+++ resolved
@@ -56,58 +56,9 @@
         """
         Lazy client connection property.
         """
-
-<<<<<<< HEAD
-        if not client:
-            client = self._client
-
-        key = self.make_key(key, version=version)
-        if timeout is None:
-            timeout = self.default_timeout
-
-        result = self._set(key, self.pickle(value), int(timeout), client)
-        return result
-
-    def delete(self, key, version=None, client=None):
-        """
-        Remove a key from the cache.
-        """
-        if client is None:
-            client = self._client
-
-        client.delete(self.make_key(key, version=version))
-
-    def delete_pattern(self, pattern, version=None, client=None):
-        """
-        Remove all keys matching pattern.
-        """
-
-        if client is None:
-            client = self._client
-
-        pattern = self.make_key(pattern, version=version)
-        keys = client.keys(pattern)
-        if keys:
-            client.delete(*keys)
-
-    def delete_many(self, keys, version=None):
-        """
-        Remove multiple keys at once.
-        """
-        if keys:
-            keys = map(lambda key: self.make_key(key, version=version), keys)
-            self._client.delete(*keys)
-
-    def clear(self):
-        """
-        Flush all cache keys.
-        """
-        self._client.flushdb()
-=======
         if self._client is None:
             self._client = self._client_cls(self._server, self._params, self)
         return self._client
->>>>>>> 33928296
 
     @property
     def fallback_client(self):
